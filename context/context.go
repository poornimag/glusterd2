package context

import (
<<<<<<< HEAD
=======
	"os"
	"sync"

	"github.com/gluster/glusterd2/config"
	"github.com/gluster/glusterd2/rest"
	"github.com/gluster/glusterd2/transaction"
	"github.com/gluster/glusterd2/utils"

>>>>>>> 4e631632
	log "github.com/Sirupsen/logrus"
)

// Context is used to carry contextual information across the lifetime of a request or a transaction.
type Context struct {
	parent *Context
	data   map[string]interface{}

<<<<<<< HEAD
	Log *log.Entry // Functions which are given this context must use this logger to log their data.
}
=======
// Any object that is a part of the GlusterD context and needs to be available
// to other packages should be declared here as exported global variables
var (
	MyUUID         uuid.UUID
	Rest           *rest.GDRest
	TxnFw          *transaction.GDTxnFw
	OpVersion      int
	EtcdProcessCtx *os.Process
)
>>>>>>> 4e631632

// NewEmptyContext returns a new empty Context with no parent, no associated data and the default logger.
func NewEmptyContext() *Context {
	return &Context{
		data: make(map[string]interface{}),
		Log:  log.NewEntry(log.StandardLogger()), //empty logging context
	}
}

// NewLoggingContext returns a new context with the logger set to log given fields
func NewLoggingContext(fields log.Fields) *Context {
	c := NewEmptyContext()
	c.Log = c.Log.WithFields(fields)

	return c
}

// NewContext returns a new empty context with given parent
func (c *Context) NewContext() *Context {
	return &Context{
		parent: c,
		data:   make(map[string]interface{}),
		Log:    c.Log,
	}
}

<<<<<<< HEAD
// NewLoggingContext returns a new context with the logger set to log given fields in addition to the parents logging fields
func (c *Context) NewLoggingContext(fields log.Fields) *Context {
	n := c.NewContext()
=======
	utils.InitDir(config.LocalStateDir)
>>>>>>> 4e631632

	n.Log = n.Log.WithFields(fields)

	return n
}

// Set attaches the given key-value pair to the context.
// If the key exists, the value will be updated.
func (c *Context) Set(key string, value interface{}) {
	c.data[key] = value
}

// Get gets the value for the given key if available.
// Get recursively searches all parent contexts for the key.
// Returns nil if not found.
func (c *Context) Get(key string) interface{} {
	if c.data[key] != nil {
		return c.data[key]
	}
	return c.parent.Get(key)
}

<<<<<<< HEAD
// Delete deletes the key and attached value
// Delete doesn't recurse to parents
func (c *Context) Delete(key string) {
	delete(c.data, key)
=======
// Init initializes the GlusterD context. This should be called once before doing anything else.
func Init() {
	initOnce.Do(doInit)
}

// AssignEtcdProcessCtx () is to assign the etcd ctx in context.EtcdCtx
func AssignEtcdProcessCtx(ctx *os.Process) {
	EtcdProcessCtx = ctx
>>>>>>> 4e631632
}<|MERGE_RESOLUTION|>--- conflicted
+++ resolved
@@ -1,17 +1,6 @@
 package context
 
 import (
-<<<<<<< HEAD
-=======
-	"os"
-	"sync"
-
-	"github.com/gluster/glusterd2/config"
-	"github.com/gluster/glusterd2/rest"
-	"github.com/gluster/glusterd2/transaction"
-	"github.com/gluster/glusterd2/utils"
-
->>>>>>> 4e631632
 	log "github.com/Sirupsen/logrus"
 )
 
@@ -20,20 +9,8 @@
 	parent *Context
 	data   map[string]interface{}
 
-<<<<<<< HEAD
 	Log *log.Entry // Functions which are given this context must use this logger to log their data.
 }
-=======
-// Any object that is a part of the GlusterD context and needs to be available
-// to other packages should be declared here as exported global variables
-var (
-	MyUUID         uuid.UUID
-	Rest           *rest.GDRest
-	TxnFw          *transaction.GDTxnFw
-	OpVersion      int
-	EtcdProcessCtx *os.Process
-)
->>>>>>> 4e631632
 
 // NewEmptyContext returns a new empty Context with no parent, no associated data and the default logger.
 func NewEmptyContext() *Context {
@@ -60,14 +37,9 @@
 	}
 }
 
-<<<<<<< HEAD
 // NewLoggingContext returns a new context with the logger set to log given fields in addition to the parents logging fields
 func (c *Context) NewLoggingContext(fields log.Fields) *Context {
 	n := c.NewContext()
-=======
-	utils.InitDir(config.LocalStateDir)
->>>>>>> 4e631632
-
 	n.Log = n.Log.WithFields(fields)
 
 	return n
@@ -89,19 +61,8 @@
 	return c.parent.Get(key)
 }
 
-<<<<<<< HEAD
 // Delete deletes the key and attached value
 // Delete doesn't recurse to parents
 func (c *Context) Delete(key string) {
 	delete(c.data, key)
-=======
-// Init initializes the GlusterD context. This should be called once before doing anything else.
-func Init() {
-	initOnce.Do(doInit)
-}
-
-// AssignEtcdProcessCtx () is to assign the etcd ctx in context.EtcdCtx
-func AssignEtcdProcessCtx(ctx *os.Process) {
-	EtcdProcessCtx = ctx
->>>>>>> 4e631632
 }