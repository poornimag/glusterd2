--- conflicted
+++ resolved
@@ -19,9 +19,6 @@
 	&quota.Plugin{},
 	&events.Plugin{},
 	&glustershd.Plugin{},
-<<<<<<< HEAD
 	&gfproxyd.Plugin{},
-=======
 	&device.Plugin{},
->>>>>>> 51e7ddc9
 }