package main

import (
	"github.com/gluster/glusterd2/commands"
	"github.com/gluster/glusterd2/context"
<<<<<<< HEAD
	"github.com/gluster/glusterd2/etcdmgmt"
=======
	"github.com/gluster/glusterd2/rpc/server"
	"os"
	"os/signal"
>>>>>>> 40bfcc2e

	log "github.com/Sirupsen/logrus"
)

func main() {
	log.Info("GlusterD starting")

	// Starting etcd daemon upon starting of GlusterD
	err := etcdmgmt.StartEtcd()
	if err != nil {
		log.Fatal("Could not able to start etcd")
	}

	context.Init()

	for _, c := range commands.Commands {
		context.Rest.SetRoutes(c.Routes())
	}
	err := server.StartListener()
	if err != nil {
		log.Fatal("Could not register the listener. Aborting")
	} else {
		log.Debug("Registered RPC listener")
	}

	sigCh := make(chan os.Signal)
	signal.Notify(sigCh)
	go func() {
		for s := range sigCh {
			log.WithField("signal", s).Debug("Signal recieved")
			switch s {
			case os.Interrupt:
				log.WithField("signal", s).Info("Recieved SIGTERM. Stopping GlusterD.")
				context.Rest.Stop()
				log.Info("Termintaing GlusterD.")
				os.Exit(0)

			default:
				continue
			}
		}
	}()

	err = context.Rest.Listen()
	if err != nil {
		log.Fatal("Could not start GlusterD Rest Server. Aborting.")
	}

}<|MERGE_RESOLUTION|>--- conflicted
+++ resolved
@@ -1,15 +1,13 @@
 package main
 
 import (
+	"os"
+	"os/signal"
+
 	"github.com/gluster/glusterd2/commands"
 	"github.com/gluster/glusterd2/context"
-<<<<<<< HEAD
 	"github.com/gluster/glusterd2/etcdmgmt"
-=======
 	"github.com/gluster/glusterd2/rpc/server"
-	"os"
-	"os/signal"
->>>>>>> 40bfcc2e
 
 	log "github.com/Sirupsen/logrus"
 )
