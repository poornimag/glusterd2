--- conflicted
+++ resolved
@@ -26,13 +26,8 @@
 	@PLUGINS=$(PLUGINS) ./scripts/build.sh
 	@echo
 
-<<<<<<< HEAD
-install: check-go check-reqs vendor-update
+install: check-go check-reqs vendor-install
 	@PLUGINS=$(PLUGINS) ./scripts/build.sh $(GOBIN)
-=======
-install: check-go check-reqs vendor-install
-	@./scripts/build.sh $(GOBIN)
->>>>>>> 4ddbdddd
 	@echo Setting CAP_SYS_ADMIN for glusterd2 \(requires sudo\)
 	sudo setcap cap_sys_admin+ep $(GOBIN)/glusterd2
 	@echo
