--- conflicted
+++ resolved
@@ -24,13 +24,9 @@
 
 install: check vendor-update
 	@echo Building and installing GlusterD-2.0
-<<<<<<< HEAD
 	@GO15VENDOREXPERIMENT=1 go install -ldflags $(LDFLAGS)
-=======
-	@GO15VENDOREXPERIMENT=1 go install
 	@echo Setting CAP_SYS_ADMIN for glusterd2 \(requires sudo\)
 	sudo setcap cap_sys_admin+ep $$GOPATH/bin/glusterd2
->>>>>>> 00101233
 	@echo
 
 vendor-update:
